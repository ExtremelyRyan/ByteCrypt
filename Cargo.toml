--- conflicted
+++ resolved
@@ -73,11 +73,8 @@
 # --TUI
 ratatui = "0.24.0"
 crossterm = "0.27.0"
-<<<<<<< HEAD
 hyper = "1.0.1"
 hyper-rustls = "0.24.2"
-=======
 env_logger = "0.10.1"
 log = "0.4.20"
->>>>>>> 68d9be6c
 
