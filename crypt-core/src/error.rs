use thiserror::Error;

#[derive(Debug, Error)]
pub enum Error {
    // #################### Database Errors ####################
    #[error(transparent)]
    DatabaseError(#[from] DatabaseError),

    #[error(transparent)]
    DbPoolingError(#[from] r2d2::Error),

    #[error(transparent)]
    DbError(#[from] rusqlite::Error),

    #[error(transparent)]
    CsvError(#[from] csv::Error),

    // #################### Token Errors ####################
    #[error(transparent)]
    TokenError(#[from] TokenError),

    // #################### FileCrypt Errors ####################
    #[error(transparent)]
    FcError(#[from] FcError),

<<<<<<< HEAD
=======
    // #################### FileCrypt Errors ####################
    #[error(transparent)]
    CommonError(#[from] CommonError),
    
>>>>>>> 4ecae5b2
    // #################### General Errors ####################
    #[error(transparent)]
    IoError(#[from] std::io::Error),

    /// Errors that should/will never happen.
    #[error(transparent)]
    Infallible(#[from] std::convert::Infallible),
}

/// Error types for Cloud Tokens
#[derive(Debug, Error)]
pub enum TokenError {
    #[error("Invalid platform.")]
    InvalidPlatform,

    #[error("Path does not exist.")]
    PathDoesNotExist,

    #[error("Expired token.")]
    ExpiredToken,

    #[error(transparent)]
    DbError(#[from] rusqlite::Error),
}

#[derive(Debug, Error)]
pub enum DatabaseError {
    #[error(transparent)]
    DbError(#[from] rusqlite::Error),
}

/// Represents various errors that can occur during file decryption.
///
/// The `FcError` enum provides specific error variants for different failure scenarios
/// encountered during the decryption process.
///
/// # Variants
///
/// - `HashFail(String)`: Hash comparison between file and decrypted content failed.
/// - `InvalidFilePath`: The provided file path is invalid.
/// - `CryptQueryError`: Failed to query the cryptographic information.
/// - `DecompressionError`: Failed to decompress the decrypted content.
/// - `FileDeletionError(std::io::Error, String)`: Failed to delete the original file.
/// - `FileReadError`: An error occurred while reading the file.
/// - `FileError(String)`: An error occurred during file operations (read or write).
/// - `DecryptError(String)`: Failed to decrypt the file contents.
///
/// # Examples
///
/// ```rust ignore
/// use crypt_core::FcError;
///
/// fn handle_error(err: FcError) {
///     match err {
///         FcError::HashFail(message) => eprintln!("Hash failure: {}", message),
///         FcError::InvalidFilePath => eprintln!("Invalid file path."),
///         FcError::CryptQueryError => eprintln!("Cryptographic query failed."),
///         FcError::DecompressionError => eprintln!("Decompression failed."),
///         FcError::FileDeletionError(io_err, path) => eprintln!("Failed to delete file {}: {:?}", path, io_err),
///         FcError::FileReadError => eprintln!("Error reading file."),
///         FcError::FileError(message) => eprintln!("File operation error: {}", message),
///         FcError::DecryptError(message) => eprintln!("Decryption error: {}", message),
///     }
/// }
/// ```
///
#[derive(Debug, Error)]
pub enum FcError {
    #[error("Hash comparison failed. {0}")]
    HashFail(String),

    #[error("")]
    InvalidFilePath,

    #[error("")]
    CryptQueryError,

    #[error("file decompression failed. {0}")]
    DecompressionError(String),

    #[error("")]
    FileDeletionError(std::io::Error, String),

    #[error("")]
    FileReadError,

    #[error("Error loading file")]
    FileError(String),

    #[error("Decryption failed: {0}")]
    DecryptError(String),

    #[error("Other error occured. {0}")]
    GeneralError(String),
}

#[derive(Debug, Error)]
pub enum EncryptionError {
<<<<<<< HEAD
    #[error("ChaCha encryption error: {0}")]
    ChaChaError(#[from] chacha20poly1305::Error),
}

=======
    #[error(transparent)]
    ChaChaError(#[from] chacha20poly1305::Error)
}


#[derive(Error, Debug)]
pub enum CommonError {
    #[error("no files found in crypt folder")]
    CryptFolderIsEmpty,

    #[error("user aborted file search")]
    UserAbort,
}
>>>>>>> 4ecae5b2
<|MERGE_RESOLUTION|>--- conflicted
+++ resolved
@@ -1,150 +1,140 @@
-use thiserror::Error;
-
-#[derive(Debug, Error)]
-pub enum Error {
-    // #################### Database Errors ####################
-    #[error(transparent)]
-    DatabaseError(#[from] DatabaseError),
-
-    #[error(transparent)]
-    DbPoolingError(#[from] r2d2::Error),
-
-    #[error(transparent)]
-    DbError(#[from] rusqlite::Error),
-
-    #[error(transparent)]
-    CsvError(#[from] csv::Error),
-
-    // #################### Token Errors ####################
-    #[error(transparent)]
-    TokenError(#[from] TokenError),
-
-    // #################### FileCrypt Errors ####################
-    #[error(transparent)]
-    FcError(#[from] FcError),
-
-<<<<<<< HEAD
-=======
-    // #################### FileCrypt Errors ####################
-    #[error(transparent)]
-    CommonError(#[from] CommonError),
-    
->>>>>>> 4ecae5b2
-    // #################### General Errors ####################
-    #[error(transparent)]
-    IoError(#[from] std::io::Error),
-
-    /// Errors that should/will never happen.
-    #[error(transparent)]
-    Infallible(#[from] std::convert::Infallible),
-}
-
-/// Error types for Cloud Tokens
-#[derive(Debug, Error)]
-pub enum TokenError {
-    #[error("Invalid platform.")]
-    InvalidPlatform,
-
-    #[error("Path does not exist.")]
-    PathDoesNotExist,
-
-    #[error("Expired token.")]
-    ExpiredToken,
-
-    #[error(transparent)]
-    DbError(#[from] rusqlite::Error),
-}
-
-#[derive(Debug, Error)]
-pub enum DatabaseError {
-    #[error(transparent)]
-    DbError(#[from] rusqlite::Error),
-}
-
-/// Represents various errors that can occur during file decryption.
-///
-/// The `FcError` enum provides specific error variants for different failure scenarios
-/// encountered during the decryption process.
-///
-/// # Variants
-///
-/// - `HashFail(String)`: Hash comparison between file and decrypted content failed.
-/// - `InvalidFilePath`: The provided file path is invalid.
-/// - `CryptQueryError`: Failed to query the cryptographic information.
-/// - `DecompressionError`: Failed to decompress the decrypted content.
-/// - `FileDeletionError(std::io::Error, String)`: Failed to delete the original file.
-/// - `FileReadError`: An error occurred while reading the file.
-/// - `FileError(String)`: An error occurred during file operations (read or write).
-/// - `DecryptError(String)`: Failed to decrypt the file contents.
-///
-/// # Examples
-///
-/// ```rust ignore
-/// use crypt_core::FcError;
-///
-/// fn handle_error(err: FcError) {
-///     match err {
-///         FcError::HashFail(message) => eprintln!("Hash failure: {}", message),
-///         FcError::InvalidFilePath => eprintln!("Invalid file path."),
-///         FcError::CryptQueryError => eprintln!("Cryptographic query failed."),
-///         FcError::DecompressionError => eprintln!("Decompression failed."),
-///         FcError::FileDeletionError(io_err, path) => eprintln!("Failed to delete file {}: {:?}", path, io_err),
-///         FcError::FileReadError => eprintln!("Error reading file."),
-///         FcError::FileError(message) => eprintln!("File operation error: {}", message),
-///         FcError::DecryptError(message) => eprintln!("Decryption error: {}", message),
-///     }
-/// }
-/// ```
-///
-#[derive(Debug, Error)]
-pub enum FcError {
-    #[error("Hash comparison failed. {0}")]
-    HashFail(String),
-
-    #[error("")]
-    InvalidFilePath,
-
-    #[error("")]
-    CryptQueryError,
-
-    #[error("file decompression failed. {0}")]
-    DecompressionError(String),
-
-    #[error("")]
-    FileDeletionError(std::io::Error, String),
-
-    #[error("")]
-    FileReadError,
-
-    #[error("Error loading file")]
-    FileError(String),
-
-    #[error("Decryption failed: {0}")]
-    DecryptError(String),
-
-    #[error("Other error occured. {0}")]
-    GeneralError(String),
-}
-
-#[derive(Debug, Error)]
-pub enum EncryptionError {
-<<<<<<< HEAD
-    #[error("ChaCha encryption error: {0}")]
-    ChaChaError(#[from] chacha20poly1305::Error),
-}
-
-=======
-    #[error(transparent)]
-    ChaChaError(#[from] chacha20poly1305::Error)
-}
-
-
-#[derive(Error, Debug)]
-pub enum CommonError {
-    #[error("no files found in crypt folder")]
-    CryptFolderIsEmpty,
-
-    #[error("user aborted file search")]
-    UserAbort,
-}
->>>>>>> 4ecae5b2
+use thiserror::Error;
+
+#[derive(Debug, Error)]
+pub enum Error {
+    // #################### Database Errors ####################
+    #[error(transparent)]
+    DatabaseError(#[from] DatabaseError),
+
+    #[error(transparent)]
+    DbPoolingError(#[from] r2d2::Error),
+
+    #[error(transparent)]
+    DbError(#[from] rusqlite::Error),
+
+    #[error(transparent)]
+    CsvError(#[from] csv::Error),
+
+    // #################### Token Errors ####################
+    #[error(transparent)]
+    TokenError(#[from] TokenError),
+
+    // #################### FileCrypt Errors ####################
+    #[error(transparent)]
+    FcError(#[from] FcError),
+
+    // #################### FileCrypt Errors ####################
+    #[error(transparent)]
+    CommonError(#[from] CommonError),
+    
+    // #################### General Errors ####################
+    #[error(transparent)]
+    IoError(#[from] std::io::Error),
+
+    /// Errors that should/will never happen.
+    #[error(transparent)]
+    Infallible(#[from] std::convert::Infallible),
+}
+
+/// Error types for Cloud Tokens
+#[derive(Debug, Error)]
+pub enum TokenError {
+    #[error("Invalid platform.")]
+    InvalidPlatform,
+
+    #[error("Path does not exist.")]
+    PathDoesNotExist,
+
+    #[error("Expired token.")]
+    ExpiredToken,
+
+    #[error(transparent)]
+    DbError(#[from] rusqlite::Error),
+}
+
+#[derive(Debug, Error)]
+pub enum DatabaseError {
+    #[error(transparent)]
+    DbError(#[from] rusqlite::Error),
+}
+
+/// Represents various errors that can occur during file decryption.
+///
+/// The `FcError` enum provides specific error variants for different failure scenarios
+/// encountered during the decryption process.
+///
+/// # Variants
+///
+/// - `HashFail(String)`: Hash comparison between file and decrypted content failed.
+/// - `InvalidFilePath`: The provided file path is invalid.
+/// - `CryptQueryError`: Failed to query the cryptographic information.
+/// - `DecompressionError`: Failed to decompress the decrypted content.
+/// - `FileDeletionError(std::io::Error, String)`: Failed to delete the original file.
+/// - `FileReadError`: An error occurred while reading the file.
+/// - `FileError(String)`: An error occurred during file operations (read or write).
+/// - `DecryptError(String)`: Failed to decrypt the file contents.
+///
+/// # Examples
+///
+/// ```rust ignore
+/// use crypt_core::FcError;
+///
+/// fn handle_error(err: FcError) {
+///     match err {
+///         FcError::HashFail(message) => eprintln!("Hash failure: {}", message),
+///         FcError::InvalidFilePath => eprintln!("Invalid file path."),
+///         FcError::CryptQueryError => eprintln!("Cryptographic query failed."),
+///         FcError::DecompressionError => eprintln!("Decompression failed."),
+///         FcError::FileDeletionError(io_err, path) => eprintln!("Failed to delete file {}: {:?}", path, io_err),
+///         FcError::FileReadError => eprintln!("Error reading file."),
+///         FcError::FileError(message) => eprintln!("File operation error: {}", message),
+///         FcError::DecryptError(message) => eprintln!("Decryption error: {}", message),
+///     }
+/// }
+/// ```
+///
+#[derive(Debug, Error)]
+pub enum FcError {
+    #[error("Hash comparison failed. {0}")]
+    HashFail(String),
+
+    #[error("")]
+    InvalidFilePath,
+
+    #[error("")]
+    CryptQueryError,
+
+    #[error("file decompression failed. {0}")]
+    DecompressionError(String),
+
+    #[error("")]
+    FileDeletionError(std::io::Error, String),
+
+    #[error("")]
+    FileReadError,
+
+    #[error("Error loading file")]
+    FileError(String),
+
+    #[error("Decryption failed: {0}")]
+    DecryptError(String),
+
+    #[error("Other error occured. {0}")]
+    GeneralError(String),
+}
+
+#[derive(Debug, Error)]
+pub enum EncryptionError {
+    #[error(transparent)]
+    ChaChaError(#[from] chacha20poly1305::Error)
+}
+
+
+#[derive(Error, Debug)]
+pub enum CommonError {
+    #[error("no files found in crypt folder")]
+    CryptFolderIsEmpty,
+
+    #[error("user aborted file search")]
+    UserAbort,
+}