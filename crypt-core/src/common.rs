use anyhow::{Ok, Result};
<<<<<<< HEAD
use std::path::{Path, PathBuf};
=======
use std::any::TypeId;
use std::fs::File;
use std::path::PathBuf;
>>>>>>> 691e4643
use std::process::Command;
use std::{
    fs::OpenOptions,
    io::Write,
};  
use walkdir::WalkDir;

use crate::config;
use ansi_term::Color;
use crate::ui_repo::CharacterSet;

/// given a path, dissect and return a struct containing the full path, is_dir, parent path, and name.
#[derive(Debug, Clone, PartialEq, Eq, Hash)]
pub struct PathInfo {
    pub full_path: PathBuf,
    pub is_dir: bool,
    pub parent: PathBuf,
    pub name: String,
}

impl PathInfo {
    pub fn new(path: &str) -> Self {
        let full_path = match path.is_empty() {
            true => std::env::current_dir().unwrap(),
            false => get_full_file_path(path),
        };

        Self {
            is_dir: full_path.is_dir(),
            parent: full_path.parent().unwrap().to_owned(),
            name: full_path.file_name().unwrap().to_string_lossy().to_string(),
            full_path,
        }
    }
}

///Represents a file system entity
///
/// # Options:
///```ignore
/// File(FileInfo),
/// Directory(DirInfo),
///```
#[derive(Debug, Clone)]
pub enum FsNode {
    File(FileInfo),
    Directory(DirInfo),
}

impl FsNode {
<<<<<<< HEAD
    pub fn is_dir(&self) -> bool {
        match self {
            FsNode::File(_) => false,
            FsNode::Directory(_) => true,
        }
    }

    pub fn get_name(&self) -> &str {
        match self {
            FsNode::File(f) => f.name.as_str(),
            FsNode::Directory(d) => d.name.as_str(),
        }
    }

    pub fn get_path_str(&self) -> &str {
        match self {
            FsNode::File(f) => f.path.as_str(),
            FsNode::Directory(d) => d.path.as_str(),
        }
    }

    pub fn get_path_string(&self) -> String {
        match self {
            FsNode::File(f) => f.path.clone(),
            FsNode::Directory(d) => d.path.clone(),
        }
    }

    pub fn get_pathbuf(&self) -> Option<PathBuf> {
        let path_str = self.get_path_str();

        match Path::new(path_str).exists() {
            true => return Some(PathBuf::from(path_str)),
            false => return None,
        }
    }

    pub fn get_expanded(&self) -> Option<bool> {
        match self {
            FsNode::File(_) => None,
            FsNode::Directory(d) => Some(d.expanded),
        }
    }

    pub fn get_contents(&self) -> Option<Vec<FsNode>> {
        match self {
            FsNode::File(_) => None,
            FsNode::Directory(d) => Some(d.contents.clone()),
        }
=======
    pub fn get_kind(&self) -> (Option<FileInfo>,Option<DirInfo>) {
        match self {
            FsNode::File(f) => return (Some(f), None),
            FsNode::Directory(d) => return (None, Some(d)),
        }
    }
    /// Returns FsNode name and path
    pub fn get_contents(&mut self) -> (String, String) {
        match self {
            FsNode::File(f) => return (self.name, self.path),
            _ => (),
        }
        
>>>>>>> 691e4643
    }
}

///Stores information about a file
///
///```ignore
/// FileInfo {
///     name: String, //Name of the file
///     path: String, //Path or ID of the file
/// }
///```
#[derive(Debug, Clone)]
pub struct FileInfo {
    pub name: String,
    pub path: String,
}

impl FileInfo {
    pub fn new(name: String, path: String) -> Self {
        Self {
            name,
            path,
        }
    }

}

///Stores information about a directory
///
///```ignore
/// DirInfo {
///     name: String, //Name of the directory
///     path: String, //Path or ID of the directory
///     expanded: bool, //Whether the directory's contents are to be read
///     contents: Vec<FsNode>, //Contents within the directory
/// }
/// ```
#[derive(Debug, Default, Clone)]
pub struct DirInfo {
    pub name: String,
    pub path: String,
    pub expanded: bool,
    pub contents: Vec<FsNode>,
}

impl DirInfo {
    pub fn new(name: String, path: String, expanded: bool, contents: Vec<FsNode>) -> Self {
        Self {
            name,
            path,
            expanded,
            contents,
        }
    }
}

///Builds a file tree with given DirInfo struct
///
/// # Arguments
/// * `dir_info`: a reference to the DirInfo struct representing the directory
/// # Returns:
/// A `Vec<String>` where each entry is a representation of an entity within the directory
/// # Example:
///```ignore
/// let cloud_directory = g_walk("Crypt", UserToken::new_google());
///
/// let dir_tree = build_tree(cloud_directory);
/// for entity in dir_tree {
///     println!("{}", entity);    
/// }
///```
pub fn build_tree(dir_info: &DirInfo) -> Vec<String> {
    let dir_color = Color::Blue.bold();
    let mut tree: Vec<String> = Vec::new();
    let expanded_color = Color::Green.bold();
    let bracket_color = Color::White.bold();

    tree.push(format!("{}{}{}{}", 
        bracket_color.paint("[").to_string().as_str(),
        expanded_color.paint(if dir_info.expanded {"˅"} else {"˃"}),
        bracket_color.paint("]").to_string().as_str(),
        dir_color.paint(&dir_info.name).to_string().as_str()
    ));
    tree_recursion(&dir_info, String::new(), &mut tree);
    return tree;
}

///Recursively appends and walks the DirInfo contents to build a file tree
fn tree_recursion(dir_info: &DirInfo, path: String, tree: &mut Vec<String>) {
    //Force files first
    //TODO: make a config choice if folders or files first
    let (mut contents, other_content): (Vec<_>, Vec<_>) = dir_info.contents.iter()
        .partition(|n| matches!(n, FsNode::File(_)));
    contents.extend(other_content);
    
    //Character set and color
    //TODO: make a part of config and implement properly with UI
    let char_set = CharacterSet::U8_SLINE_CURVE;
    let dir_color = Color::Blue.bold();
    let expanded_color = Color::Green.bold();
    let bracket_color = Color::White.bold();

    //Set up the formatted values
    let joint = format!(" {}{}{}", char_set.joint, char_set.h_line, char_set.h_line);
    let node = format!(" {}{}{}", char_set.node, char_set.h_line, char_set.h_line);
    let vline = format!(" {}  ", char_set.v_line);

    //Iterate through contents and add them to the tree
    let contents_len = contents.len();
    for (index, entity) in contents.iter().enumerate() {
        //Determine if the current entity is last
        let is_last = index == contents_len - 1;
        //Create the prefix
        let prefix = format!("{}{}", 
            path, if is_last { &node } else { &joint }
        );

        match entity {
            FsNode::File(file) => tree.push(prefix.clone() + " " + &file.name),
            FsNode::Directory(subdir) => {
                tree.push(format!("{}{}{}{}{}", 
                    prefix.clone(), 
                    bracket_color.paint("[").to_string().as_str(),
                    expanded_color
                        .paint(if subdir.expanded {"˅"} else {"˃"})
                        .to_string().as_str(),
                    bracket_color.paint("]").to_string().as_str(),
                    dir_color.paint(&subdir.name).to_string().as_str(),
                ));

                //Recursively process expanded directories
                let sub_path = if is_last {
                    path.clone() + "    "
                } else {
                    path.clone() + &vline
                };
                if subdir.expanded {
                    tree_recursion(subdir, sub_path, tree);
                }
            },
        }
    }
}

/// read file, and return values within a Vector of Strings.
pub fn get_file_bytes(path: &str) -> Vec<u8> {
    std::fs::read(path).expect("Can't open/read file!")
}

///
pub fn write_contents_to_file(file: &str, contents: Vec<u8>) -> Result<()> {
    let mut f = OpenOptions::new()
        .write(true)
        .create(true)
        .read(true)
        .open(file)?;
    f.write_all(contents.as_slice())
        .expect("failed writing to file");
    Ok(f.flush()?)
}

pub fn get_crypt_folder() -> PathBuf {
    let output = if cfg!(target_os = "windows") {
        Command::new("cmd")
            .args(["/C", "echo %userprofile%"])
            .output()
            .expect("failed to execute process")
    } else {
        Command::new("sh")
            .arg("-c")
            .arg("echo $HOME")
            .output()
            .expect("failed to execute process")
    };

    let stdout = output.stdout;
    let mut path = PathBuf::from(String::from_utf8(stdout).expect("ERROR").trim());
    path.push("crypt");

    if !path.exists() {
        _ = std::fs::create_dir(&path);
    }

    path
}

/// our hacky workarounds for converting pathbuf to string and str
pub trait Convert {
    /// using display() to convert to a String. <b>Can lose non-unicode characters!</b>
    fn string(&self) -> String;
}

impl Convert for PathBuf {
    fn string(&self) -> String {
        self.display().to_string()
    }
}

///Called to print any information passed
pub fn print_information(info: Vec<String>) {
    for item in info {
        println!("{}", item);
    }
}

pub fn send_information(info: Vec<String>) {
    //TODO: Check which platform
    //CLI
    print_information(info);
    //TODO: TUI
    //TODO: GUI
}




// ///Generates a directory to convert into strings
// pub fn generate_directory(path: &PathBuf) -> anyhow::Result<DirInfo> {
//     let p = path.display().to_string();
//     //Create root
//     let mut root = DirInfo {
//         path: PathInfo::new(p.as_str()),
//         id: p,
//         expanded: true, //root is always expanded
//         contents: Vec::new(),
//     };

//     //Read contents of current directory
//     for entry in fs::read_dir(path)? {
//         let entry = entry?;
//         let p = entry.path().display().to_string();
//         let file_name = entry.file_name();
//         let file_name_str = file_name.to_string_lossy();

//         if !file_name_str.starts_with('.') && !file_name_str.starts_with("target") {
//             if path.is_dir() {
//                 root.contents.push(FileSystemEntity::Directory(DirInfo {
//                     PathInfo::new(p.as_str()),
//                     p,
//                     expanded: true, //TODO: This still shows true regardless
//                     contents: Vec::new(),
//                 }));
//             } else {
//                 root.contents
//                     .push(FileSystemEntity::File(FileInfo::new(p.as_str(), p)));
//             }
//         }
//     }
//     Ok(root)
// }

/// takes in a path, and recursively walks the subdirectories and returns a vec<pathbuf>
pub fn walk_directory(path_in: &str) -> Result<Vec<PathBuf>> {
    let path = match path_in.is_empty() {
        true => std::env::current_dir()?,
        false => get_full_file_path(path_in),
    };
    dbg!(&path);
    let walker = WalkDir::new(path).into_iter();
    let mut pathlist: Vec<PathBuf> = Vec::new();

    for entry in walker.filter_entry(|e| !is_hidden(e)) {
        let entry = entry.unwrap();
        // we only want to save paths that are towards a file.
        if entry.path().display().to_string().find('.').is_some() {
            pathlist.push(PathBuf::from(entry.path().display().to_string()));
        }
    }
    Ok(pathlist)
}

/// takes in a path, and recursively walks the subdirectories and returns a vec<pathbuf>
pub fn walk_paths(path_in: &str) -> Vec<PathInfo> {
    let path = match path_in.is_empty() {
        true => std::env::current_dir().unwrap(),
        false => get_full_file_path(path_in),
    };
    let walker = WalkDir::new(path).into_iter();
    let mut pathlist: Vec<PathInfo> = Vec::new();

    for entry in walker.filter_entry(|e| !is_hidden(e)) {
        let entry = entry.unwrap().path().display().to_string();
        pathlist.push(PathInfo::new(entry.as_str()));
    }

    pathlist
}


/// get full full path from a relative path
pub fn get_full_file_path(path: &str) -> PathBuf {
    let canonicalize = dunce::canonicalize(path);
    match canonicalize {
        core::result::Result::Ok(c) => return c,
        Err(_) => PathBuf::from(path),
    }
}

pub fn is_hidden(entry: &walkdir::DirEntry) -> bool {
    let conf = config::get_config();
    let mut b: bool = false;
    entry
        .file_name()
        .to_str()
        .map(|s: &str| {
            conf.ignore_items.into_iter().for_each(|item| {
                b = s.to_string().contains(&item) || s.starts_with('.');
            }) 
        });
        b
}


#[cfg(test)]
mod tests {
    use super::*;

    #[test]
    fn test_walk_directory() {
        let path = "../test_folder/";
        let res = walk_directory(path).unwrap();
        assert_eq!(res[0].file_name().unwrap().to_str().unwrap(),"file1.txt");
    }
}<|MERGE_RESOLUTION|>--- conflicted
+++ resolved
@@ -1,11 +1,8 @@
 use anyhow::{Ok, Result};
-<<<<<<< HEAD
 use std::path::{Path, PathBuf};
-=======
 use std::any::TypeId;
 use std::fs::File;
 use std::path::PathBuf;
->>>>>>> 691e4643
 use std::process::Command;
 use std::{
     fs::OpenOptions,
@@ -56,7 +53,6 @@
 }
 
 impl FsNode {
-<<<<<<< HEAD
     pub fn is_dir(&self) -> bool {
         match self {
             FsNode::File(_) => false,
@@ -106,21 +102,6 @@
             FsNode::File(_) => None,
             FsNode::Directory(d) => Some(d.contents.clone()),
         }
-=======
-    pub fn get_kind(&self) -> (Option<FileInfo>,Option<DirInfo>) {
-        match self {
-            FsNode::File(f) => return (Some(f), None),
-            FsNode::Directory(d) => return (None, Some(d)),
-        }
-    }
-    /// Returns FsNode name and path
-    pub fn get_contents(&mut self) -> (String, String) {
-        match self {
-            FsNode::File(f) => return (self.name, self.path),
-            _ => (),
-        }
-        
->>>>>>> 691e4643
     }
 }
 
