--- conflicted
+++ resolved
@@ -455,11 +455,8 @@
         file_id
     );
     //Send the url and get the response
-<<<<<<< HEAD
     let response = request_url(&url, &user_token).await?;
-=======
-    let response = request_url(&url, user_token).await?;
->>>>>>> b29ff318
+
 
     //If drive query failed, break out and print error
     if !response.status().is_success() {
