<<<<<<< HEAD
use crypt_core::{token::UserToken, common::DirInfo, common::{FileInfo, FsNode}};
use reqwest::{header::{CONTENT_LENGTH, CONTENT_RANGE, LOCATION}, Response, Client};
use anyhow::{Ok, Error, Result};
=======
use anyhow::{Error, Ok, Result};
use async_recursion::async_recursion;
pub use crypt_core::{
    common::DirInfo,
    common::{FileInfo, FsNode},
    token::UserToken,
};
use reqwest::{
    header::{CONTENT_LENGTH, CONTENT_RANGE, LOCATION},
    Client, Response,
};
>>>>>>> 6db6b8a1
use serde_json::Value;
use std::path::PathBuf;
use tokio::{fs::File, io::AsyncReadExt};
use async_recursion::async_recursion;

const GOOGLE_FOLDER: &str = "Crypt";
pub const GOOGLE_CLIENT_ID: &str =
    "1006603075663-bi4o75nk6opljg7bicdiuden76s3v18f.apps.googleusercontent.com";
const CHUNK_SIZE: usize = 5_242_880; //5MB

/// <b>Asynchronously</b> sends an HTTP GET request to the specified URL with the provided user credentials.
///
/// # Arguments
///
/// * `url` - A string slice or reference to the URL to send the request to.
/// * `creds` - A reference to a `UserToken` containing the necessary credentials, including the access token.
/// # Errors
///
/// This function may return an error if the request fails. Possible error types include
/// network issues, authentication failures, or server errors.
///
/// # Panics
///
/// This function could panic if `reqwest` crate fails to create a new `Client`
pub async fn request_url(url: &str, creds: &UserToken) -> Result<Response, Error> {
    let client = reqwest::Client::new();
    let response = client
        .get(url)
        .bearer_auth(&creds.access_token)
        .send()
        .await
        .map_err(Error::from)?;
    Ok(response)
}

//Takes in an id and checks if that id exists on Google Drive
<<<<<<< HEAD
pub async fn g_id_exists(user_token: &UserToken, id: &str) -> Result<bool> {
=======
pub async fn g_id_exists(id: &str, creds: UserToken) -> Result<bool> {
>>>>>>> 6db6b8a1
    //Create the URL, we don't care about trashed items
    let url = format!(
        "https://www.googleapis.com/drive/v3/files/{}?fields=trashed",
        id,
    );

    //Send the url and get the response
    let response = request_url(&url, &user_token).await?;

    match response.status() {
        reqwest::StatusCode::OK => {
            let files = response.json::<Value>().await?;
            return Ok(!files["trashed"].as_bool().unwrap_or(true));
        }
        reqwest::StatusCode::NOT_FOUND => return Ok(false),
        _ => {
            let error = response.json::<Value>().await?;
            return Err(Error::msg(
                format!("Could not query Google Drive: {:?}", error)))
        },
    }
}

///Parse the drive and create the folder if it doesn't exist
pub async fn g_create_folder(
    user_token: &UserToken, path: Option<&PathBuf>, parent: &str
) -> Result<String> {
    let save_path = match path {
        Some(p) => p.to_str().unwrap(),
        None => GOOGLE_FOLDER,
    };

    //Check if the folder exists
    let query = format!(
        "name = '{}' and mimeType = 'application/vnd.google-apps.folder' and trashed = false",
        save_path
    );
    let url = format!(
        "https://www.googleapis.com/drive/v3/files?q={}",
        query
    );
    //Send the url and get the response
    let response = request_url(&url, &user_token).await?;

    //If drive query failed, break out and print error
    if !response.status().is_success() {
        return Err(Error::msg(format!("{:?}", response.text().await?)));
    }
    //If folder exists, break out
    let folders = response.json::<Value>().await?;
    for item in folders["files"].as_array().unwrap_or(&vec![]) {
        if item["name"].as_str() == Some(save_path) {
            if let Some(id) = item["id"].as_str() {
                return Ok(id.to_string());
            }
        }
    }
    //Make sure the folder is created within the crypt folder
    let json = match path {
        Some(_) => serde_json::json!({
            "name": save_path,
            "mimeType": "application/vnd.google-apps.folder",
            "parents": [parent]
        }),
        None => serde_json::json!({
            "name": save_path,
            "mimeType": "application/vnd.google-apps.folder",
        }),
    };
    //If folder doesn't exist, create new folder
    let _ = Client::new()
        .post("https://www.googleapis.com/drive/v3/files")
        .bearer_auth(&user_token.access_token)
        .json(&json)
        .send()
        .await?;
    //Re-query to get folder id
    let query = format!(
        "name = '{}' and mimeType = 'application/vnd.google-apps.folder' and trashed = false",
        save_path
    );
    let url = format!("https://www.googleapis.com/drive/v3/files?q={}", query);

    //Send the url and get the response
    let response = request_url(&url, &user_token).await?;

    //If drive query failed, break out and print error
    if !response.status().is_success() {
        return Err(Error::msg(format!("{:?}", response.text().await?)));
    }
    //Search through and return id
    let folders = response.json::<Value>().await?;
    for item in folders["files"].as_array().unwrap_or(&vec![]) {
        if item["name"].as_str() == Some(save_path) {
            if let Some(id) = item["id"].as_str() {
                return Ok(id.to_string());
            }
        }
    }
    // println!("Error creating folder: {:?}", response.text().await?);
    return Err(Error::msg("Could not create folder".to_string()));
}

///Updates a file that already exists on google drive
pub async fn g_update(user_token: &UserToken, id: &str, path: &str) -> Result<String> {
    //Get file content
    let mut file = tokio::fs::File::open(path).await?;
    let file_size = std::fs::metadata(path)?.len();
    
    let client = reqwest::Client::new();
    let url = format!(
        "https://www.googleapis.com/upload/drive/v3/files/{}?uploadType=resumable",
        id
    );

    let response = client
        .patch(&url)
        .bearer_auth(&user_token.access_token)
        .header("X-Upload-Content-Type", "application/x-crypt")
        .send()
        .await?
        .error_for_status()?;

    let session_uri = response
        .headers()
        .get(LOCATION)
        .ok_or_else(|| anyhow::Error::msg("Location header missing"))?
        .to_str()?
        .to_owned();

    
    return Ok(upload_chunks(&session_uri, &mut file, file_size).await?);
}

///Uploads a file to google drive
pub async fn g_upload(user_token: &UserToken, path: &str, parent: &str) -> Result<String> {
    //Get file content
    let mut file = File::open(path).await?;
    let file_name = std::path::Path::new(path)
        .file_name()
        .unwrap()
        .to_str()
        .unwrap();
    let file_size = std::fs::metadata(path)?.len();

    let client = reqwest::Client::new();
    let response = client
        .post("https://www.googleapis.com/upload/drive/v3/files?uploadType=resumable")
        .bearer_auth(&user_token.access_token)
        .json(&serde_json::json!({
            "name": file_name,
            "parents": [parent]
        }))
        .header("X-Upload-Content-Type", "application/x-crypt") //application/octet-stream for unknown file types
        .send()
        .await?;

    let session_uri = response
        .headers()
        .get(LOCATION)
        .ok_or_else(|| Error::msg("Location header missing"))?
        .to_str()?
        .to_string();

    return Ok(upload_chunks(&session_uri, &mut file, file_size).await?);
}

///Helper function that performs the upload of file information
async fn upload_chunks(session_uri: &str, file: &mut File, file_size: u64) -> Result<String> {
    let client = reqwest::Client::new();

    let mut start = 0;
    while start < file_size {
        let mut buffer = vec![0; CHUNK_SIZE];
        let bytes_read = file.read(&mut buffer).await?;
        if bytes_read == 0 {
            break;
        }

        buffer.truncate(bytes_read);

        let inner_response = client
            .put(session_uri)
            .header(
                CONTENT_RANGE,
                format!(
                    "bytes {}-{}/{}",
                    start,
                    start + bytes_read as u64 - 1,
                    file_size
                ),
            )
            .header(CONTENT_LENGTH, bytes_read)
            .body(buffer[..bytes_read].to_vec())
            .send()
            .await?;

        match inner_response.status().as_u16() {
            308 => {
                //Incomplete continue
                //if log, place log here
            }
            200 | 201 => {
                let body = inner_response.json::<Value>().await?;
                if let Some(id) = body["id"].as_str() {
                    return Ok(id.to_string());
                } else {
                    return Err(Error::msg("Failed retrieve file ID"));
                }
            }
            //TODO: Deal with HTTP 401 Unauthorized Error
            status => {
                return Err(Error::msg(format!("Failed to upload: {}", status)));
            }
        }

        start += bytes_read as u64;
    }

    return Err(anyhow::Error::msg(format!("File upload not successful")));
} 

///Query google drive and return a Vec<String> of each item within the relevant folder
pub async fn g_view(user_token: &UserToken, name: &str) -> Result<Vec<String>> {
    //Get the folder id
    let mut folder_id = String::new();
    let query = format!(
        "name = '{}' and mimeType = 'application/vnd.google-apps.folder' and trashed = false",
        name
    );
    let url = format!("https://www.googleapis.com/drive/v3/files?q={}", query);

    //Send the url and get the response
    let response = request_url(&url, &user_token).await?;

    //If drive query failed, break out and print error
    if !response.status().is_success() {
        return Err(Error::msg(format!("{:?}", response.text().await?)));
    }
    //Search through response and return id
    let folders = response.json::<Value>().await?;
    for item in folders["files"].as_array().unwrap_or(&vec![]) {
        if item["name"].as_str() == Some(name) {
            if let Some(id) = item["id"].as_str() {
                folder_id = id.to_string();
            }
        }
    }
    //Use the ID to now get the folder's contents
    let url = format!(
        "https://www.googleapis.com/drive/v3/files?q='{}' in parents",
        folder_id
    );

    //Send the url and get the response
    let response = request_url(&url, &user_token).await?;

    //If successful, convert to vec<string>
    if response.status().is_success() {
        let files = response.json::<Value>().await?;
        Ok(match files["files"].as_array() {
            Some(array) => array
                .iter()
                .filter_map(|item| item["name"].as_str())
                .map(String::from)
                .collect(),
            None => Vec::new(),
        })
    } else {
        Err(Error::msg("Could not query folder"))
    }
}

///Walks the google drive folder from a given folder name
pub async fn g_walk(user_token: &UserToken, name: &str) -> Result<DirInfo> {
    let client = reqwest::Client::new();
    //Get the folder id
    let query = format!(
        "name = '{}' and mimeType = 'application/vnd.google-apps.folder' and trashed = false",
        name
    );
    let url = format!("https://www.googleapis.com/drive/v3/files?q={}", query);

    //Send the url and get the response
    let response = request_url(&url, &user_token).await?;

    //If drive query failed, break out and print error
    if !response.status().is_success() {
        return Err(Error::msg(format!("{:?}", response.text().await?)));
    }
    //Search through response and return id
    let folders = response.json::<Value>().await?;
    for item in folders["files"].as_array().unwrap_or(&vec![]) {
        if item["name"].as_str() == Some(name) {
            if let Some(id) = item["id"].as_str() {
                return walk_cloud(&user_token, &client, id).await;
            }
        }
    }

    return Err(Error::msg("Folder not found"));
}

/// Query google using file_id and download contents
///
/// TEMP: downloading
pub async fn google_query_file(file_id: &str, creds: UserToken) -> Result<()> {
    let url = format!(
        "https://www.googleapis.com/drive/v3/files/{}?alt=media&source=downloadUrl",
        file_id
    );
    //Send the url and get the response
    let response = request_url(&url, &creds).await?;

    //If drive query failed, break out and print error
    if !response.status().is_success() {
        return Err(Error::msg(format!("{:?}", response.text().await?)));
    }

    let text = &response.bytes().await?;
    // TODO: Move somewhere else.
    // TODO: Also, get name from file and use that instead of "downloaded".
    _ = std::fs::write("downloaded.crypt", text);
    Ok(())
}

///Walks google drive to get all of the files within their respective folders
#[async_recursion]
async fn walk_cloud(
    user_token: &UserToken, client: &reqwest::Client, folder_id: &str 
) ->  Result<DirInfo> {
    let mut contents = Vec::new();
    let url = format!(
        "https://www.googleapis.com/drive/v3/files?q='{}' in parents and trashed = false",
        folder_id
    );
    //Send the url and get the response
    let response = request_url(&url, &user_token).await?;

    if !response.status().is_success() {
        return Err(Error::msg("Could not view folder"));
    }

    let files = response.json::<Value>().await?;
    if let Some(array) = files["files"].as_array() {
        for item in array {
            let name = item["name"].as_str().unwrap_or_default().to_string();
            let id = item["id"].as_str().unwrap_or_default().to_string();

            if item["mimeType"] == "application/vnd.google-apps.folder" {
                let dir_info = walk_cloud(user_token, client, &id).await?;
                contents.push(FsNode::Directory(dir_info));
            } else {
                contents.push(FsNode::File(FileInfo::new(name, id)));
            }
        }
    }

    let url = format!("https://www.googleapis.com/drive/v3/files/{}", folder_id);

    let dir_name = client
        .get(&url)
        .bearer_auth(&user_token.access_token)
        .send()
        .await?
        .json::<Value>()
        .await?["name"]
        .as_str()
        .unwrap_or_default()
        .to_string();

    Ok(DirInfo::new(
        dir_name,
        folder_id.to_string(),
        true,
        contents,
    ))
}

// --------------------------------------  UNUSED  --------------------------------------
///Gets drive info from google drive
pub async fn g_drive_info(user_token: &UserToken) -> Result<Vec<Value>> {
    //Token to query the drive
    let mut page_token: Option<String> = None;
    let mut values: Vec<Value> = Vec::new();
    //Loop through each page
    loop {
        let url = match &page_token {
            Some(token) => {
                format!(
                    "https://www.googleapis.com/drive/v3/files?pageToken={}",
                    token
                )
            }
            None => "https://www.googleapis.com/drive/v3/files".to_string(),
        };

        //Send the url and get the response
        let response = request_url(&url, &user_token).await?;

        if response.status().is_success() {
            let stuff = response.json::<Value>().await?;
            println!("{:#?}", &stuff);
            values.push(stuff.clone());

            if let Some(next_token) = stuff["nextPageToken"].as_str() {
                page_token = Some(next_token.to_string());
            } else {
                break;
            }
        } else {
            println!("Error {:?}", response.text().await?);
            break;
        }
    }
    Ok(values)
}<|MERGE_RESOLUTION|>--- conflicted
+++ resolved
@@ -1,20 +1,6 @@
-<<<<<<< HEAD
 use crypt_core::{token::UserToken, common::DirInfo, common::{FileInfo, FsNode}};
 use reqwest::{header::{CONTENT_LENGTH, CONTENT_RANGE, LOCATION}, Response, Client};
 use anyhow::{Ok, Error, Result};
-=======
-use anyhow::{Error, Ok, Result};
-use async_recursion::async_recursion;
-pub use crypt_core::{
-    common::DirInfo,
-    common::{FileInfo, FsNode},
-    token::UserToken,
-};
-use reqwest::{
-    header::{CONTENT_LENGTH, CONTENT_RANGE, LOCATION},
-    Client, Response,
-};
->>>>>>> 6db6b8a1
 use serde_json::Value;
 use std::path::PathBuf;
 use tokio::{fs::File, io::AsyncReadExt};
@@ -51,11 +37,8 @@
 }
 
 //Takes in an id and checks if that id exists on Google Drive
-<<<<<<< HEAD
 pub async fn g_id_exists(user_token: &UserToken, id: &str) -> Result<bool> {
-=======
-pub async fn g_id_exists(id: &str, creds: UserToken) -> Result<bool> {
->>>>>>> 6db6b8a1
+
     //Create the URL, we don't care about trashed items
     let url = format!(
         "https://www.googleapis.com/drive/v3/files/{}?fields=trashed",
