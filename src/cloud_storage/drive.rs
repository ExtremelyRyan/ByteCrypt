use super::oauth::UserToken;
use http::Response;
use reqwest::header::{CONTENT_LENGTH, CONTENT_RANGE, LOCATION};
use serde_json::{from_reader, Value};
use std::path::PathBuf;
use tokio::io::AsyncReadExt;

<<<<<<< HEAD
const GOOGLE_FOLDER: &str = "Crypt";
pub const GOOGLE_CLIENT_ID: &str =
    "1006603075663-bi4o75nk6opljg7bicdiuden76s3v18f.apps.googleusercontent.com";
const CHUNK_SIZE: usize = 1_048_576; //1MB
=======
const FOLDER: &str = "test_folder";
pub const GOOGLE_CLIENT_ID: &str =
    "1006603075663-bi4o75nk6opljg7bicdiuden76s3v18f.apps.googleusercontent.com";
>>>>>>> 960bf3fa

///Gets drive info from google drive
pub async fn g_drive_info(creds: &UserToken) -> anyhow::Result<Vec<Value>> {
    //Token to query the drive
    let mut page_token: Option<String> = None;
    let mut values: Vec<Value> = Vec::new();
    //Loop through each page
    loop {
        let url = match &page_token {
            Some(token) => {
                format!(
                    "https://www.googleapis.com/drive/v3/files?pageToken={}",
                    token
                )
            }
            None => "https://www.googleapis.com/drive/v3/files".to_string(),
        };

        let response = reqwest::Client::new()
            .get(url)
            .bearer_auth(&creds.access_token)
            .send()
            .await?;

        if response.status().is_success() {
            let stuff = response.json::<Value>().await?;
            println!("{:#?}", &stuff);
            values.push(stuff.clone());

            if let Some(next_token) = stuff["nextPageToken"].as_str() {
                page_token = Some(next_token.to_string());
            } else {
                break;
            }
        } else {
            println!("Error {:?}", response.text().await?);
            break;
        }
    }
    Ok(values)
}

///Parse the drive and create the folder if it doesn't exist
pub async fn g_create_folder(
    creds: &UserToken,
    path: Option<&PathBuf>,
    parent: String,
) -> anyhow::Result<String> {
    let save_path = match path {
        Some(p) => p.to_str().unwrap(),
        None => GOOGLE_FOLDER,
    };
    let client = reqwest::Client::new();

    //Check if the folder exists
    let query = format!(
        "name = '{}' and mimeType = 'application/vnd.google-apps.folder' and trashed = false",
        save_path
    );
    let url = format!("https://www.googleapis.com/drive/v3/files?q={}", query);
    let response = client
        .get(url)
        .bearer_auth(&creds.access_token)
        .send()
        .await?;
    //If drive query failed, break out and print error
    if !response.status().is_success() {
        return Err(anyhow::Error::msg(format!("{:?}", response.text().await?)));
    }
    //If folder exists, break out
    let folders = response.json::<Value>().await?;
    for item in folders["files"].as_array().unwrap_or(&vec![]) {
        if item["name"].as_str() == Some(save_path) {
            if let Some(id) = item["id"].as_str() {
                return Ok(id.to_string());
            }
        }
    }
    //Make sure the folder is created within the crypt folder
    let json = match path {
        Some(_) => serde_json::json!({
            "name": save_path,
            "mimeType": "application/vnd.google-apps.folder",
            "parents": [parent]
        }),
        None => serde_json::json!({
            "name": save_path,
            "mimeType": "application/vnd.google-apps.folder",
        }),
    };
    //If folder doesn't exist, create new folder
    let _ = client
        .post("https://www.googleapis.com/drive/v3/files")
        .bearer_auth(&creds.access_token)
        .json(&json)
        .send()
        .await?;
    //Re-query to get folder id
    let query = format!(
        "name = '{}' and mimeType = 'application/vnd.google-apps.folder' and trashed = false",
        save_path
    );
    let url = format!("https://www.googleapis.com/drive/v3/files?q={}", query);
    let response = client
        .get(url)
        .bearer_auth(&creds.access_token)
        .send()
        .await?;
    //If drive query failed, break out and print error
    if !response.status().is_success() {
        return Err(anyhow::Error::msg(format!("{:?}", response.text().await?)));
    }
    //Search through and return id
    let folders = response.json::<Value>().await?;
    for item in folders["files"].as_array().unwrap_or(&vec![]) {
        if item["name"].as_str() == Some(save_path) {
            if let Some(id) = item["id"].as_str() {
                return Ok(id.to_string());
            }
        }
    }
    // println!("Error creating folder: {:?}", response.text().await?);
    return Err(anyhow::Error::msg("Could not create folder".to_string()));
}

///Uploads a file to google drive
pub async fn g_upload(creds: UserToken, path: &str, parent: String) -> anyhow::Result<()> {
    //Get file content
    let mut file = tokio::fs::File::open(path).await?;
    let file_name = std::path::Path::new(path)
        .file_name()
        .unwrap()
        .to_str()
        .unwrap();
    let file_size = std::fs::metadata(path)?.len();

    let client = reqwest::Client::new();
    let response = client
        .post("https://www.googleapis.com/upload/drive/v3/files?uploadType=resumable")
        .bearer_auth(&creds.access_token)
        .json(&serde_json::json!({
            "name": file_name,
            "parents": [parent]
        }))
        .header("X-Upload-Content-Type", "application/x-crypt") //application/octet-stream for unknown file types
        .send()
        .await?;

    let session_uri = response
        .headers()
        .get(LOCATION)
        .ok_or_else(|| anyhow::Error::msg("Location header missing"))?
        .to_str()?
        .to_string();

    let mut start = 0;
    while start < file_size {
        let mut buffer = vec![0; CHUNK_SIZE];
        let bytes_read = file.read(&mut buffer).await?;
        if bytes_read == 0 {
            break;
        }

        buffer.truncate(bytes_read);

        let inner_response = client
            .put(&session_uri)
            .header(
                CONTENT_RANGE,
                format!(
                    "bytes {}-{}/{}",
                    start,
                    start + bytes_read as u64 - 1,
                    file_size
                ),
            )
            .header(CONTENT_LENGTH, bytes_read)
            .body(buffer[..bytes_read].to_vec())
            .send()
            .await?;

        match inner_response.status().as_u16() {
            308 => {
                //Incomplete continue
                //if log, place log here
            }
            200 | 201 => {
                println!("we did it bois");
                break;
            }
            status => {
                return Err(anyhow::Error::msg(format!("Failed to upload: {}", status)));
            }
        }

        start += bytes_read as u64;
    }

    Ok(())
}

pub async fn g_view(name: &str, creds: UserToken) -> anyhow::Result<Vec<String>> {
    let client = reqwest::Client::new();
    let mut folder_id = String::new();
    let query = format!(
        "name = '{}' and mimeType = 'application/vnd.google-apps.folder' and trashed = false",
        name
    );
    let url = format!("https://www.googleapis.com/drive/v3/files?q={}", query);
    let response = client
        .get(url)
        .bearer_auth(&creds.access_token)
        .send()
        .await?;
    //If drive query failed, break out and print error
    if !response.status().is_success() {
        return Err(anyhow::Error::msg(format!("{:?}", response.text().await?)));
    }
    //Search through and return id
    let folders = response.json::<Value>().await?;
    for item in folders["files"].as_array().unwrap_or(&vec![]) {
        if item["name"].as_str() == Some(name) {
            if let Some(id) = item["id"].as_str() {
                folder_id = id.to_string();
            }
        }
    }

    let url = format!(
        "https://www.googleapis.com/drive/v3/files?q='{}' in parents",
        folder_id
    );

    let response = client
        .get(&url)
        .bearer_auth(&creds.access_token)
        .send()
        .await?;

    if response.status().is_success() {
        let files = response.json::<Value>().await?;
        Ok(match files.as_array() {
            Some(array) => array.iter()
                .filter_map(|s| s.as_str())
                .map(String::from)
                .collect(),
            None => Vec::new(),
        })
    } else {
        Err(anyhow::Error::msg("Could not query folder"))
    }
}<|MERGE_RESOLUTION|>--- conflicted
+++ resolved
@@ -5,16 +5,11 @@
 use std::path::PathBuf;
 use tokio::io::AsyncReadExt;
 
-<<<<<<< HEAD
 const GOOGLE_FOLDER: &str = "Crypt";
 pub const GOOGLE_CLIENT_ID: &str =
     "1006603075663-bi4o75nk6opljg7bicdiuden76s3v18f.apps.googleusercontent.com";
 const CHUNK_SIZE: usize = 1_048_576; //1MB
-=======
-const FOLDER: &str = "test_folder";
-pub const GOOGLE_CLIENT_ID: &str =
-    "1006603075663-bi4o75nk6opljg7bicdiuden76s3v18f.apps.googleusercontent.com";
->>>>>>> 960bf3fa
+
 
 ///Gets drive info from google drive
 pub async fn g_drive_info(creds: &UserToken) -> anyhow::Result<Vec<Value>> {
