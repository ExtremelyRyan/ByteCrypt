use super::tui;
<<<<<<< HEAD
use crate::util::{config::Config, directive::*};
=======
use crate::{
    database,
    util::{
        config::Config,
        directive::*,
        directive::{self, Directive},
    },
};
>>>>>>> 960bf3fa
use clap::{Parser, Subcommand};
use std::path::PathBuf;

///CLI arguments
#[derive(Parser, Debug)]
#[command(author, version, about, long_about = None)]
#[command(arg_required_else_help = true)]
pub struct CommandLineArgs {
    ///Enable debug mode
    #[arg(short, long)]
    pub debug: bool, //TODO: Implement debug needed?

    ///TUI mode
    #[arg(short, long, default_value_t = false)]
    pub tui: bool,

    ///Subcommands
    #[command(subcommand)]
    command: Option<Commands>,
}

///CLI commands
#[derive(Subcommand, Debug)]
enum Commands {
    ///Encrypt file or folder of files
    Encrypt {
        ///Path to File or Directory
        #[arg(required = true)]
        path: String,

        ///Perform an in-place encryption
        #[arg(short = 'p', long, default_value_t = false)]
        in_place: bool,

        ///Change the output path
        #[arg(short = 'o', long, required = false)]
        output: Option<String>,
    },

    ///Decrypt file or folder of files
    Decrypt {
        ///Path to File or Directory
        #[arg(required = true)]
        path: String,

        ///Perform an in-place decryption
        #[arg(short = 'p', long, default_value_t = false)]
        in_place: bool,

        ///Change the output path
        #[arg(short = 'o', long, required = false)]
        output: Option<String>,
    },

<<<<<<< HEAD
    ///Upload, download, or view file or folder to cloud provider
    Cloud {
        ///Categories
        #[command(subcommand)]
        category: Option<CloudCommand>,
=======
    ///Import | Export database
    Keeper {
        ///Import CSV keeper file to database
        #[arg(short = 'i', required = false, default_value_t = false)]
        import: bool,

        ///Export Keeper to CSV file
        #[arg(short = 'e', required = false, default_value_t = false)]
        export: bool,

        //Path to CSV file for import
        #[arg(required = false, default_value_t = String::from(""))]
        csv_path: String,
    },

    ///Upload file or folder to cloud provider
    Upload {
        //TODO: Upload requirements and options
>>>>>>> 960bf3fa
    },

    ///View or change configuration
    Config {
        ///Categories
        #[command(subcommand)]
        category: Option<ConfigCommand>,
    },
}

///Subcommands for Upload
#[derive(Subcommand, Debug)]
pub enum CloudCommand {
    ///View, upload, or download actions for Google Drive
    #[command(short_flag = 'g')]
    Google {
        #[command(subcommand)]
        task: Option<DriveCommand>,
    },

    ///View, upload, or download actions for DropBox
    #[command(short_flag = 'd')]
    Dropbox {
        #[command(subcommand)]
        task: Option<DriveCommand>,
    },
}

///
#[derive(Subcommand, Debug, Clone)]
pub enum DriveCommand {
    ///Upload a file or folder
    #[command(short_flag = 'u')]
    Upload {
        #[arg(required = false, default_value_t = String::from(""))]
        path: String,
    },

    ///Download a file or folder
    #[command(short_flag = 'd')]
    Download {
        #[arg(required = false, default_value_t = String::from(""))]
        path: String,
    },

    ///View a file or folder
    #[command(short_flag = 'v')]
    View {
        #[arg(required = false, default_value_t = String::from(""))]
        path: String,
    },
}

///Subcommands for Config
#[derive(Subcommand, Debug)]
pub enum ConfigCommand {
    ///View or update the database path
    #[command(short_flag = 'd')]
    DatabasePath {
        ///Database path; if empty, prints current path
        #[arg(required = false, default_value_t = String::from(""))]
        path: String,
    },

    ///Update whether to retain original files after encryption or decryption
    #[command(short_flag = 'r')]
    Retain {
        ///Configure retaining original file: kept if true
        #[arg(required = false, default_value_t = String::from(""))]
        value: String,
    },

    ///View or change which directories and/or filetypes are to be ignored
    #[command(short_flag = 'i')]
    IgnoreDirectories {
        /// value to update config
        #[arg(required = false, default_value_t = String::from(""))]
        add_remove: String,

        /// value to update config
        #[arg(required = false, default_value_t = String::from(""))]
        item: String,
    },

    ///View or change the compression level (-7 to 22) -- higher is more compression
    #[command(short_flag = 'z')]
    ZstdLevel {
        /// value to update config
        #[arg(required = false, default_value_t = String::from(""))]
        level: String,
    },
}

///Runs the CLI and returns a directive to be processed
pub fn load_cli(config: Config) {
    //Run the cli and get responses
    let cli = CommandLineArgs::parse();

    //If debug mode was passed
    if cli.debug {
        debug_mode();
    }

    //Call TUI if flag was passed
    if cli.tui {
        tui::load_tui().expect("failed to load TUI");
    }

    //Process the command passed by the user
    match &cli.command {
        //Nothing passed (Help screen printed)
        None => (),

        //Encryption
<<<<<<< HEAD
        Some(Commands::Encrypt { path, in_place, output }) => {
            let directive = Directive::new(path.to_owned());
            directive.encrypt(in_place.to_owned(), output.to_owned());
            Ok(())
=======
        Some(Commands::Encrypt { path, in_place }) => {
            Directive::process_directive(Directive::Encrypt(EncryptInfo {
                path: path.to_owned(),
                in_place: in_place.to_owned(),
                config,
            }));
>>>>>>> 960bf3fa
        }

        //Decryption
<<<<<<< HEAD
        Some(Commands::Decrypt { path, in_place, output }) => {
            let directive = Directive::new(path.to_owned());
            directive.decrypt(in_place.to_owned(), output.to_owned());
            Ok(())
        } //Cloud
        Some(Commands::Cloud { category }) => match category {
            Some(CloudCommand::Google { task }) => {
                let (tsk, pth) = match task {
                    Some(DriveCommand::Upload { path }) => (CloudTask::Upload, path.to_owned()),
                    Some(DriveCommand::Download { path }) => (CloudTask::Download, path.to_owned()),
                    Some(DriveCommand::View { path }) => (CloudTask::View, path.to_owned()),
                    None => (CloudTask::View, "".to_owned()),
                };
                let directive = Directive::new(pth.to_owned());
                directive.cloud(CloudPlatform::Google, tsk);
                Ok(())
            }
            Some(CloudCommand::Dropbox { task }) => {
                let (tsk, pth) = match task {
                    Some(DriveCommand::Upload { path }) => (CloudTask::Upload, path.to_owned()),
                    Some(DriveCommand::Download { path }) => (CloudTask::Download, path.to_owned()),
                    Some(DriveCommand::View { path }) => (CloudTask::View, path.to_owned()),
                    None => (CloudTask::View, "".to_owned()),
                };
                let directive = Directive::new(pth.to_owned());
                directive.cloud(CloudPlatform::DropBox, tsk);
                Ok(())
            }
            None => {
                //TODO: print out default info?
                todo!();
            }
        },
        //Config
        Some(Commands::Config { category }) => match category {
            Some(ConfigCommand::DatabasePath { path }) => {
                let directive = Directive::new(path.to_owned());
                directive.config(ConfigTask::DatabasePath);
                Ok(())
=======
        Some(Commands::Decrypt { path, output }) => {
            Directive::process_directive(Directive::Decrypt(DecryptInfo {
                path: path.to_owned(),
                output: output.to_owned(),
                config,
            }));
        }

        // Keeper
        Some(Commands::Keeper {
            import,
            export,
            csv_path,
        }) => {
            match (import, export) {
                (true, false) => {
                    // UNTESTED
                    if csv_path.is_empty() {
                        println!("please add a path to the csv");
                        return;
                    }
                    _ = database::crypt_keeper::import_keeper(config, csv_path);
                }
                (false, true) => {
                    _ = database::crypt_keeper::export_keeper(config);
                }
                (false, false) | (true, true) => (),
            }
        }

        //Upload
        Some(Commands::Upload {}) => {
            todo!();
        }

        //Config
        Some(Commands::Config { category }) => match category {
            Some(ConfigCommand::DatabasePath { path: value }) => {
                Directive::process_directive(Directive::Config(ConfigInfo {
                    category: String::from("database_path"),
                    value: value.to_owned(),
                    value2: String::from(""),
                    config,
                }));
>>>>>>> 960bf3fa
            }

            // Retain
            Some(ConfigCommand::Retain { value }) => {
<<<<<<< HEAD
                let directive = Directive::new("".to_owned());
                let choice = match value.to_lowercase().as_str() {
                    "true" | "t" => true,
                    "false" | "f" => false,
                    _ => panic!("Unable to parse passed value"),
                };
                directive.config(ConfigTask::Retain(choice));
                Ok(())
            }
            Some(ConfigCommand::IgnoreDirectories { add_remove, item }) => {
                let add_remove = match add_remove.to_lowercase().as_str() {
                    "add" | "a" => ItemsTask::Add,
                    "remove" | "r" => ItemsTask::Remove,
                    _ => panic!("invalid input"),
                };
    
                let directive = Directive::new("".to_owned());
                directive.config(ConfigTask::IgnoreItems(add_remove, item.to_owned()));
                Ok(())
            }
            Some(ConfigCommand::ZstdLevel { level }) => {
                let directive = Directive::new("".to_owned());
                let level: i32 = level.parse()
                    .expect("Could not interpret passed value");
                directive.config(ConfigTask::ZstdLevel(level));
                Ok(())
=======
                Directive::process_directive(Directive::Config(ConfigInfo {
                    category: String::from("retain"),
                    value: value.to_owned(),
                    value2: String::from(""),
                    config,
                }));
            }

            // IgnoreDirectories
            Some(ConfigCommand::IgnoreDirectories { value, value2 }) => {
                Directive::process_directive(Directive::Config(ConfigInfo {
                    category: String::from("ignore_directories"),
                    value: value.to_owned(),
                    value2: value2.to_owned(),
                    config,
                }));
            }

            // ZstdLevel
            Some(ConfigCommand::ZstdLevel { value }) => {
                Directive::process_directive(Directive::Config(ConfigInfo {
                    category: String::from("zstd_level"),
                    value: value.to_owned(),
                    value2: String::from(""),
                    config,
                }));
>>>>>>> 960bf3fa
            }
            None => {
                println!("{}", config);
            }
        },
    }
}

fn debug_mode() {
    println!("Why would you do this ._.");
}<|MERGE_RESOLUTION|>--- conflicted
+++ resolved
@@ -1,16 +1,5 @@
 use super::tui;
-<<<<<<< HEAD
 use crate::util::{config::Config, directive::*};
-=======
-use crate::{
-    database,
-    util::{
-        config::Config,
-        directive::*,
-        directive::{self, Directive},
-    },
-};
->>>>>>> 960bf3fa
 use clap::{Parser, Subcommand};
 use std::path::PathBuf;
 
@@ -65,13 +54,13 @@
         output: Option<String>,
     },
 
-<<<<<<< HEAD
+
     ///Upload, download, or view file or folder to cloud provider
     Cloud {
         ///Categories
         #[command(subcommand)]
         category: Option<CloudCommand>,
-=======
+
     ///Import | Export database
     Keeper {
         ///Import CSV keeper file to database
@@ -90,7 +79,7 @@
     ///Upload file or folder to cloud provider
     Upload {
         //TODO: Upload requirements and options
->>>>>>> 960bf3fa
+
     },
 
     ///View or change configuration
@@ -205,23 +194,13 @@
         None => (),
 
         //Encryption
-<<<<<<< HEAD
         Some(Commands::Encrypt { path, in_place, output }) => {
             let directive = Directive::new(path.to_owned());
             directive.encrypt(in_place.to_owned(), output.to_owned());
             Ok(())
-=======
-        Some(Commands::Encrypt { path, in_place }) => {
-            Directive::process_directive(Directive::Encrypt(EncryptInfo {
-                path: path.to_owned(),
-                in_place: in_place.to_owned(),
-                config,
-            }));
->>>>>>> 960bf3fa
         }
 
         //Decryption
-<<<<<<< HEAD
         Some(Commands::Decrypt { path, in_place, output }) => {
             let directive = Directive::new(path.to_owned());
             directive.decrypt(in_place.to_owned(), output.to_owned());
@@ -255,21 +234,6 @@
                 todo!();
             }
         },
-        //Config
-        Some(Commands::Config { category }) => match category {
-            Some(ConfigCommand::DatabasePath { path }) => {
-                let directive = Directive::new(path.to_owned());
-                directive.config(ConfigTask::DatabasePath);
-                Ok(())
-=======
-        Some(Commands::Decrypt { path, output }) => {
-            Directive::process_directive(Directive::Decrypt(DecryptInfo {
-                path: path.to_owned(),
-                output: output.to_owned(),
-                config,
-            }));
-        }
-
         // Keeper
         Some(Commands::Keeper {
             import,
@@ -291,27 +255,17 @@
                 (false, false) | (true, true) => (),
             }
         }
-
-        //Upload
-        Some(Commands::Upload {}) => {
-            todo!();
-        }
-
         //Config
         Some(Commands::Config { category }) => match category {
-            Some(ConfigCommand::DatabasePath { path: value }) => {
-                Directive::process_directive(Directive::Config(ConfigInfo {
-                    category: String::from("database_path"),
-                    value: value.to_owned(),
-                    value2: String::from(""),
-                    config,
-                }));
->>>>>>> 960bf3fa
+            Some(ConfigCommand::DatabasePath { path }) => {
+                let directive = Directive::new(path.to_owned());
+                directive.config(ConfigTask::DatabasePath);
+                Ok(())
+
             }
 
             // Retain
             Some(ConfigCommand::Retain { value }) => {
-<<<<<<< HEAD
                 let directive = Directive::new("".to_owned());
                 let choice = match value.to_lowercase().as_str() {
                     "true" | "t" => true,
@@ -338,34 +292,6 @@
                     .expect("Could not interpret passed value");
                 directive.config(ConfigTask::ZstdLevel(level));
                 Ok(())
-=======
-                Directive::process_directive(Directive::Config(ConfigInfo {
-                    category: String::from("retain"),
-                    value: value.to_owned(),
-                    value2: String::from(""),
-                    config,
-                }));
-            }
-
-            // IgnoreDirectories
-            Some(ConfigCommand::IgnoreDirectories { value, value2 }) => {
-                Directive::process_directive(Directive::Config(ConfigInfo {
-                    category: String::from("ignore_directories"),
-                    value: value.to_owned(),
-                    value2: value2.to_owned(),
-                    config,
-                }));
-            }
-
-            // ZstdLevel
-            Some(ConfigCommand::ZstdLevel { value }) => {
-                Directive::process_directive(Directive::Config(ConfigInfo {
-                    category: String::from("zstd_level"),
-                    value: value.to_owned(),
-                    value2: String::from(""),
-                    config,
-                }));
->>>>>>> 960bf3fa
             }
             None => {
                 println!("{}", config);
