--- conflicted
+++ resolved
@@ -2,18 +2,14 @@
 mod database;
 mod filespawn;
 mod ui;
-<<<<<<< HEAD
-pub mod util;
+mod util;
 use anyhow::{self, Ok, Result};
 use filespawn::*;
-=======
-mod util;
 
 use anyhow::{self, Ok, Result};
 use env_logger::Builder;
 
 use log::LevelFilter;
->>>>>>> 68d9be6c
 use ui::cli;
 use util::*;
 
@@ -25,8 +21,7 @@
     let config = config::load_config().or_else(|_x| Ok(config::Config::default()))?;
 
     //Load the UI
-<<<<<<< HEAD
-    // cli::load_cli(config)
+    cli::load_cli(config)
     let key = "GOOGLE_CLIENT_ID";
     match std::env::var(key) {
         core::result::Result::Ok(val) => println!("{key}: {val:?}"),
@@ -35,9 +30,6 @@
     }
    
     // let _ = cloud_storage::oauth::google_access();
-=======
-    _ = cli::load_cli(config);
->>>>>>> 68d9be6c
 
     Ok(())
 }