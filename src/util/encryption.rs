use crate::{
    database::crypt_keeper,
    util::{self, config::Config, parse::write_contents_to_file, *},
};
use anyhow::Result;
use blake2::{Blake2s256, Digest};
use chacha20poly1305::{
    aead::{Aead, KeyInit, OsRng},
    ChaCha20Poly1305, Key, Nonce,
};
use rand::RngCore;
use serde::{Deserialize, Serialize};
use std::path::{Path, PathBuf};

pub const KEY_SIZE: usize = 32;
pub const NONCE_SIZE: usize = 12;

pub enum EncryptErrors {
    HashFail(String),
}

#[derive(Debug, Deserialize, Serialize, Clone)]
pub struct FileCrypt {
    pub uuid: String,
    pub filename: String,
    pub ext: String,
    pub full_path: PathBuf,
    pub key: [u8; KEY_SIZE],
    pub nonce: [u8; NONCE_SIZE],
    pub hash: [u8; KEY_SIZE],
}

impl FileCrypt {
    pub fn new(filename: String, ext: String, full_path: PathBuf, hash: [u8; 32]) -> Self {
        // generate key & nonce
        let mut key = [0u8; KEY_SIZE];
        let mut nonce = [0u8; NONCE_SIZE];
        OsRng.fill_bytes(&mut key);
        OsRng.fill_bytes(&mut nonce);

        // generate file uuid
        let uuid = generate_uuid();

        Self {
            filename,
            full_path,
            key,
            nonce,
            ext,
            uuid,
            hash,
        }
    }

    pub fn generate(&mut self) {
        let mut k = [0u8; KEY_SIZE];
        let mut n = [0u8; NONCE_SIZE];

        OsRng.fill_bytes(&mut k);
        OsRng.fill_bytes(&mut n);

        self.key = k;
        self.nonce = n;
    }
}

pub fn compute_hash(contents: &Vec<u8>) -> [u8; 32] {
    // compute hash on contents
    let mut hasher = Blake2s256::new();
    hasher.update(contents);
    hasher.finalize().into()
}

pub fn decryption(fc: FileCrypt, contents: &Vec<u8>) -> Result<Vec<u8>> {
    let k = Key::from_slice(&fc.key);
    let n = Nonce::from_slice(&fc.nonce);
    let cipher = ChaCha20Poly1305::new(k)
        .decrypt(n, contents.as_ref())
        .expect("failed to decrypt cipher text");
    Ok(cipher)
}

pub fn decrypt_file(
    conf: &Config,
    path: &str,
    output: Option<String>,
) -> Result<(), EncryptErrors> {
    // get path to encrypted file
    let fp = util::path::get_full_file_path(path).unwrap();
    let parent_dir = &fp.parent().unwrap().to_owned();

    // rip out uuid from contents
    let contents: Vec<u8> = std::fs::read(&fp).unwrap();
    let (uuid, content) = contents.split_at(36);
    let uuid_str = String::from_utf8(uuid.to_vec()).unwrap();

    // query db with uuid
    let fc = crypt_keeper::query_crypt(uuid_str).unwrap();
    let fc_hash: [u8; 32] = fc.hash.to_owned();

    // get output file
    let file = generate_output_file(&fc, output, parent_dir);

    let decrypted_content =
        encryption::decryption(fc.clone(), &content.to_vec()).expect("failed decryption");

    // compute hash on contents
    let hash = compute_hash(&decrypted_content);

    // verify file integrity
    if hash != fc_hash {
        let s = format!(
            "HASH COMPARISON FAILED\nfile hash: {:?}\ndecrypted hash:{:?}",
            &fc.hash.to_vec(),
            hash
        );
        return Err(EncryptErrors::HashFail(s));
    }

    if write_contents_to_file(&file, decrypted_content).is_err() {
        eprintln!("failed to write contents to {file}");
        std::process::exit(2);
    }

    if !conf.retain {
        std::fs::remove_file(path).unwrap_or_else(|_| panic!("failed to delete {}", path));
    }
    Ok(())
}

/// takes a FileCrypt and encrypts content in place (TODO: for now)
pub fn encryption(fc: &mut FileCrypt, contents: &Vec<u8>) -> Result<Vec<u8>> {
    if fc.key.into_iter().all(|b| b == 0) {
        fc.generate();
    }
    let k = Key::from_slice(&fc.key);
    let n = Nonce::from_slice(&fc.nonce);
    let cipher = ChaCha20Poly1305::new(k)
        .encrypt(n, contents.as_ref())
        .unwrap();
    Ok(cipher)
}

pub fn encrypt_file(conf: &Config, path: &str, in_place: bool) {
    let (fp, parent_dir, filename, extension) = get_file_info(path);

    // get contents of file
    let contents: Vec<u8> = std::fs::read(&fp).unwrap();

    let hash = compute_hash(&contents);
    // let hash = [0u8; 32]; // for benching w/o hashing only

    let mut fc = FileCrypt::new(filename, extension, fp, hash);

    let mut encrypted_contents = encryption(&mut fc, &contents).unwrap();

    // prepend uuid to contents
    encrypted_contents = parse::prepend_uuid(&fc.uuid, &mut encrypted_contents);

    let crypt_file = match in_place {
        true => format!("{}/{}{}", parent_dir.display(), fc.filename, fc.ext),
        false => format!("{}/{}.crypt", &parent_dir.display(), fc.filename),
    };

    parse::write_contents_to_file(&crypt_file, encrypted_contents)
        .expect("failed to write contents to file!");

    //write fc to crypt_keeper
    crypt_keeper::insert_crypt(&fc).expect("failed to insert FileCrypt data into database!");

    if !conf.retain {
        std::fs::remove_file(path).unwrap_or_else(|_| panic!("failed to delete {}", path));
    }
}

/// generates a UUID 7 string using a unix timestamp and random bytes.
pub fn generate_uuid() -> String {
    let ts = std::time::SystemTime::now()
        .duration_since(std::time::SystemTime::UNIX_EPOCH)
        .unwrap();

    let mut random_bytes = [0u8; 10];
    chacha20poly1305::aead::OsRng.fill_bytes(&mut random_bytes);

    uuid::Builder::from_unix_timestamp_millis(ts.as_millis().try_into().unwrap(), &random_bytes)
        .into_uuid()
        .to_string()
}

fn generate_output_file(fc: &FileCrypt, output: Option<String>, parent_dir: &Path) -> String {
    // default output case
    let mut file = format!("{}/{}{}", &parent_dir.display(), &fc.filename, &fc.ext);

    if Path::new(&file).exists() {
        // for now, we are going to just append the
        // filename with -decrypted to delineate between the two.
        file = format!(
            "{}/{}-decrypted{}",
            &parent_dir.display(),
            &fc.filename,
            &fc.ext
        );
    }

    // if user passes in a alternative path and or filename for us to use, use it.
    let mut p = String::new();
    if output.is_some() {
        p = output.unwrap();
    }
    if !p.is_empty() {
        let rel_path = PathBuf::from(&p);

        match rel_path.extension().is_some() {
            // 'tis a file
            true => {
<<<<<<< HEAD
                _ = std::fs::create_dir_all(&rel_path.parent().unwrap());
=======
                _ = std::fs::create_dir_all(rel_path.parent().unwrap());
>>>>>>> caa4bb6a
                // get filename and ext from string
                let name = rel_path.file_name().unwrap().to_string_lossy().to_string(); // Convert to owned String
                let index = name.find('.').unwrap();
                let (filename, extension) = name.split_at(index);
                file = format!(
                    "{}/{}{}",
                    rel_path.parent().unwrap().to_string_lossy(),
                    filename,
                    extension
                );
            }
            // 'tis a new directory
            false => {
                _ = std::fs::create_dir_all(&rel_path);

                // check to make sure the last char isnt a / or \
                let last = p.chars().last().unwrap();
                if !last.is_ascii_alphabetic() {
                    p.remove(p.len() - 1);
                }
                let fp: PathBuf = PathBuf::from(p);

                file = format!("{}/{}{}", &fp.display(), &fc.filename, &fc.ext);
            }
        };
    }
    file
}

fn get_file_info(path: &str) -> (PathBuf, PathBuf, String, String) {
    // get filename, extension, and full path info
    let fp = util::path::get_full_file_path(path).unwrap();
    let parent_dir = fp.parent().unwrap().to_owned();
    let name = fp.file_name().unwrap().to_string_lossy().to_string(); // Convert to owned String
    let index = name.find('.').unwrap();
    let (filename, extension) = name.split_at(index);

    // Convert slices to owned Strings
    let filename = filename.to_string();
    let extension = extension.to_string();

    (fp, parent_dir, filename, extension)
}

// cargo nextest run
#[cfg(test)]
mod test {
    use super::*;
    use std::time::Duration;

    #[test]
    #[ignore = "not working when also tested with no_retain."]
    fn test_retain_encrypt_decrypt_file() {
        let mut config = config::load_config().unwrap();
        config.retain = true;
        encrypt_file(&config, "dracula.txt", false);
        assert_eq!(Path::new("dracula.crypt").exists(), true);
        _ = decrypt_file(&config, "dracula.crypt", None);
        match config.retain {
            true => {
                assert_eq!(Path::new("dracula-decrypted.txt").exists(), true);
                _ = std::fs::remove_file("dracula.crypt");
                _ = std::fs::remove_file("dracula-decrypted.txt");
            }
            false => assert_eq!(Path::new("dracula.txt").exists(), true),
        }
    }
    #[test]
    fn test_no_retain_encrypt_decrypt_file() {
        let mut config = config::load_config().unwrap();
        config.retain = false;
        encrypt_file(&config, "dracula.txt", false);
        assert_eq!(Path::new("dracula.txt").exists(), false);
        _ = decrypt_file(&config, "dracula.crypt", None);
        match config.retain {
            true => {
                assert_eq!(Path::new("dracula-decrypted.txt").exists(), true);
                _ = std::fs::remove_file("dracula.crypt");
                _ = std::fs::remove_file("dracula-decrypted.txt");
            }
            false => assert_eq!(Path::new("dracula.txt").exists(), true),
        }
    }
}<|MERGE_RESOLUTION|>--- conflicted
+++ resolved
@@ -213,11 +213,7 @@
         match rel_path.extension().is_some() {
             // 'tis a file
             true => {
-<<<<<<< HEAD
-                _ = std::fs::create_dir_all(&rel_path.parent().unwrap());
-=======
                 _ = std::fs::create_dir_all(rel_path.parent().unwrap());
->>>>>>> caa4bb6a
                 // get filename and ext from string
                 let name = rel_path.file_name().unwrap().to_string_lossy().to_string(); // Convert to owned String
                 let index = name.find('.').unwrap();
