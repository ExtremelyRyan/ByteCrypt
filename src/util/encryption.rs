--- conflicted
+++ resolved
@@ -180,32 +180,6 @@
 
     // default output case
     let mut file = format!("{}/{}{}", &parent_dir.display(), &fc.filename, &fc.ext);
-<<<<<<< HEAD
-    
-    if let Some(p) = output{
-        if p.contains('.') {
-            // we are renaming the file
-            let fp = PathBuf::from(p);
-            let parent = fp.parent().unwrap();
-            if !parent.exists() {
-                _ = std::fs::create_dir_all(parent);
-            }
-            let name = fp.file_name().unwrap();
-            let index = name.to_str().unwrap().find('.').unwrap();
-            let (filename, extension) = name.to_str().unwrap().split_at(index);
-            file = format!("{}/{}{}", &parent.display(), &filename, &extension); 
-        }else {
-            // we are saving it to a new directory
-            let fp: PathBuf = PathBuf::from(p); 
-            if !fp.exists() {
-                _ = std::fs::create_dir_all(fp.clone());
-            }
-            file = format!("{}/{}{}", &fp.display(), &fc.filename, &fc.ext); 
-        }
-    }
-    //dbg!(&file);
-=======
->>>>>>> ec46ca03
 
     if Path::new(&file).exists() {
         // for now, we are going to just append the
