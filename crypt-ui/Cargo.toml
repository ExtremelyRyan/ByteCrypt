[package]
name = "crypt-ui"
version = "0.1.0"
edition = "2021" 
publish = false
workspace = "../"

# See more keys and their definitions at https://doc.rust-lang.org/cargo/reference/manifest.html

[dependencies]
#General 
anyhow = { workspace = true }
logfather = { workspace = true }
tokio = { version = "1", features = ["full"] } # Async Runtime 

# CLI
clap = { version = "4.4.11", features = ["derive", "cargo"] }
clap-markdown = "0.1.3"

<<<<<<< HEAD
# TUI
# ratatui = "0.25"
# crossterm = "0.27.0"

# Logging
# env_logger = "0.10.1"
# log = "0.4.20"
logfather = "0.2.3"

crypt-cloud = { path = "../crypt-cloud" }
# crypt-core = { path = "../crypt-core" }
=======
crypt-cloud = { path = "../crypt-cloud" } 
>>>>>>> e34537b7
 <|MERGE_RESOLUTION|>--- conflicted
+++ resolved
@@ -17,19 +17,5 @@
 clap = { version = "4.4.11", features = ["derive", "cargo"] }
 clap-markdown = "0.1.3"
 
-<<<<<<< HEAD
-# TUI
-# ratatui = "0.25"
-# crossterm = "0.27.0"
-
-# Logging
-# env_logger = "0.10.1"
-# log = "0.4.20"
-logfather = "0.2.3"
-
-crypt-cloud = { path = "../crypt-cloud" }
-# crypt-core = { path = "../crypt-core" }
-=======
 crypt-cloud = { path = "../crypt-cloud" } 
->>>>>>> e34537b7
  