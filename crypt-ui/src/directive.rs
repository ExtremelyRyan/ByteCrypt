--- conflicted
+++ resolved
@@ -8,19 +8,11 @@
     },
     config::{self, Config, ConfigTask, ItemsTask},
     db::{
-<<<<<<< HEAD
         self, delete_keeper, query_crypt, export_keeper, 
         query_keeper_crypt, query_keeper_by_file_name
     },
     filecrypt::{decrypt_file, encrypt_file, get_uuid, FileCrypt, decrypt_contents},
     token::{purge_tokens, CloudTask, CloudService, UserToken},
-=======
-        self, delete_keeper, export_keeper, query_crypt, query_keeper_by_file_name,
-        query_keeper_crypt,
-    },
-    filecrypt::{decrypt_contents, decrypt_file, encrypt_file, get_uuid, FileCrypt},
-    token::{purge_tokens, UserToken},
->>>>>>> b29ff318
 };
 use crypt_cloud::drive;
 use std::{collections::HashMap, path::PathBuf};
@@ -266,17 +258,10 @@
 
     // `path` that we are getting from the user is the filename (should not have ext, but might)
     // so we can query for that from the db.
-
-<<<<<<< HEAD
-                    let bytes = runtime.block_on(drive::google_query_file(
-                        &user_token,
-                        &fc.drive_id,
-                    )).unwrap_or(vec![]);
-=======
+    
     // Step 1: get path from the user and verify it exists in our database.
     println!("path {}", path);
     let fc = query_keeper_by_file_name(path).unwrap();
->>>>>>> b29ff318
 
     // TODO: Step 1.1: if multiple filecrypts exist for the same filename, then perhaps it's just easier
     // if we download the file, and check uuid.
