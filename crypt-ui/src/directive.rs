--- conflicted
+++ resolved
@@ -3,10 +3,7 @@
     KeeperPurgeSubCommand::{Database, Token},
 };
 use anyhow::Result;
-<<<<<<< HEAD
-=======
-
->>>>>>> e92d38d2
+
 use crypt_cloud::drive;
 use crypt_cloud::{
     crypt_core::{
@@ -32,12 +29,7 @@
     drive::test_create_subfolders,
 };
 use std::{
-<<<<<<< HEAD
-    collections::HashMap, path::{PathBuf, MAIN_SEPARATOR}
-=======
-    collections::HashMap,
-    path::{PathBuf, MAIN_SEPARATOR},
->>>>>>> e92d38d2
+    char::REPLACEMENT_CHARACTER, collections::HashMap, ops::Deref, path::{Path, PathBuf, MAIN_SEPARATOR}, str::FromStr
 };
 use tokio::runtime::Runtime;
 
